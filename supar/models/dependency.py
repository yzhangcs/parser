# -*- coding: utf-8 -*-

import torch
import torch.nn as nn
from supar.modules import (MLP, BertEmbedding, Biaffine, BiLSTM, CharLSTM,
                           Triaffine)
from supar.modules.dropout import IndependentDropout, SharedDropout
from supar.modules.treecrf import CRF2oDependency, CRFDependency, MatrixTree
from supar.utils import Config
from supar.utils.alg import eisner, eisner2o, mst
from supar.utils.transform import CoNLL
from torch.nn.utils.rnn import pack_padded_sequence, pad_packed_sequence


class BiaffineDependencyModel(nn.Module):
    """
    The implementation of Biaffine Dependency Parser.

    References:
    - Timothy Dozat and Christopher D. Manning (ICLR'17)
      Deep Biaffine Attention for Neural Dependency Parsing
      https://openreview.net/pdf?id=Hk95PK9le/

    Args:
        n_words (int):
            Size of the word vocabulary.
        n_feats (int):
            Size of the feat vocabulary.
        n_rels (int):
            Number of labels in the treebank.
        feat (str, default: 'char'):
            Specifies which type of additional feature to use: 'char' | 'bert' | 'tag'.
            'char': Character-level representations extracted by CharLSTM.
            'bert': BERT representations, other pretrained langugae models like `XLNet` are also feasible.
            'tag': POS tag embeddings.
        n_embed (int, default: 100):
            Size of word embeddings.
        n_feat_embed (int, default: 100):
            Size of feature representations.
        n_char_embed (int, default: 50):
            Size of character embeddings serving as inputs of CharLSTM, required if feat='char'.
        bert (str, default: None):
            Specify which kind of language model to use, e.g., 'bert-base-cased' and 'xlnet-base-cased'.
            This is required if feat='bert'. The full list can be found in `transformers`.
        n_bert_layers (int, default: 4):
            Specify how many last layers to use. Required if feat='bert'.
            The final outputs would be the weight sum of the hidden states of these layers.
        mix_dropout (float, default: .0):
            Dropout ratio of BERT layers. Required if feat='bert'.
        embed_dropout (float, default: .33):
            Dropout ratio of input embeddings.
        n_lstm_hidden (int, default: 400):
            Dimension of LSTM hidden states.
        n_lstm_layers (int, default: 3):
            Number of LSTM layers.
        lstm_dropout (float, default: .33):
            Dropout ratio of LSTM.
        n_mlp_arc (int, default: 500):
            Arc MLP size.
        n_mlp_rel  (int, default: 100):
            Label MLP size.
        mlp_dropout (float, default: .33):
            Dropout ratio of MLP layers.
        feat_pad_index (int, default: 0):
            The index of the padding token in the feat vocabulary.
        pad_index (int, default: 0):
            The index of the padding token in the word vocabulary.
        unk_index (int, default: 1):
            The index of the unknown token in the word vocabulary.
    """

    def __init__(self,
                 n_words,
                 n_feats,
                 n_rels,
                 feat='char',
                 n_embed=100,
                 n_feat_embed=100,
                 n_char_embed=50,
                 bert=None,
                 n_bert_layers=4,
                 mix_dropout=.0,
                 embed_dropout=.33,
                 n_lstm_hidden=400,
                 n_lstm_layers=3,
                 lstm_dropout=.33,
                 n_mlp_arc=500,
                 n_mlp_rel=100,
                 mlp_dropout=.33,
                 feat_pad_index=0,
                 pad_index=0,
                 unk_index=1,
                 **kwargs):
        super().__init__()

        self.args = Config().update(locals())
        # the embedding layer
<<<<<<< HEAD
        self.word_embed = nn.Embedding(num_embeddings=args.n_words,
                                       embedding_dim=args.n_embed)
        if args.feat == 'char':
            self.feat_embed = CharLSTM(n_chars=args.n_feats,
                                       n_embed=args.n_char_embed,
                                       n_out=args.n_feat_embed,
                                       pad_index=args.feat_pad_index)
        elif args.feat == 'bert':
            self.feat_embed = BertEmbedding(model=args.bert,
                                            n_layers=args.n_bert_layers,
                                            n_out=args.n_feat_embed,
                                            pad_index=args.feat_pad_index,
                                            dropout=args.mix_dropout,
                                            requires_grad=args.bert_fine_tune)
            self.args.n_feat_embed = self.feat_embed.n_out
=======
        self.word_embed = nn.Embedding(num_embeddings=n_words,
                                       embedding_dim=n_embed)
        if feat == 'char':
            self.feat_embed = CharLSTM(n_chars=n_feats,
                                       n_embed=n_char_embed,
                                       n_out=n_feat_embed,
                                       pad_index=feat_pad_index)
        elif feat == 'bert':
            self.feat_embed = BertEmbedding(model=bert,
                                            n_layers=n_bert_layers,
                                            n_out=n_feat_embed,
                                            pad_index=feat_pad_index,
                                            dropout=mix_dropout)
            self.n_feat_embed = self.feat_embed.n_out
        elif feat == 'tag':
            self.feat_embed = nn.Embedding(num_embeddings=n_feats,
                                           embedding_dim=n_feat_embed)
>>>>>>> 16ab6e8d
        else:
            raise RuntimeError("The feat type should be in ['char', 'bert', 'tag'].")
        self.embed_dropout = IndependentDropout(p=embed_dropout)

        # the lstm layer
<<<<<<< HEAD
        self.lstm = BiLSTM(input_size=args.n_embed+self.args.n_feat_embed,
                           hidden_size=args.n_lstm_hidden,
                           num_layers=args.n_lstm_layers,
                           dropout=args.lstm_dropout)
        self.lstm_dropout = SharedDropout(p=args.lstm_dropout)
=======
        self.lstm = BiLSTM(input_size=n_embed+n_feat_embed,
                           hidden_size=n_lstm_hidden,
                           num_layers=n_lstm_layers,
                           dropout=lstm_dropout)
        self.lstm_dropout = SharedDropout(p=lstm_dropout)
>>>>>>> 16ab6e8d

        # the MLP layers
        self.mlp_arc_d = MLP(n_in=n_lstm_hidden*2,
                             n_out=n_mlp_arc,
                             dropout=mlp_dropout)
        self.mlp_arc_h = MLP(n_in=n_lstm_hidden*2,
                             n_out=n_mlp_arc,
                             dropout=mlp_dropout)
        self.mlp_rel_d = MLP(n_in=n_lstm_hidden*2,
                             n_out=n_mlp_rel,
                             dropout=mlp_dropout)
        self.mlp_rel_h = MLP(n_in=n_lstm_hidden*2,
                             n_out=n_mlp_rel,
                             dropout=mlp_dropout)

        # the Biaffine layers
        self.arc_attn = Biaffine(n_in=n_mlp_arc,
                                 bias_x=True,
                                 bias_y=False)
        self.rel_attn = Biaffine(n_in=n_mlp_rel,
                                 n_out=n_rels,
                                 bias_x=True,
                                 bias_y=True)
        self.criterion = nn.CrossEntropyLoss()
        self.pad_index = pad_index
        self.unk_index = unk_index

    def load_pretrained(self, embed=None):
        if embed is not None:
            self.pretrained = nn.Embedding.from_pretrained(embed)
            nn.init.zeros_(self.word_embed.weight)
        return self

    def forward(self, words, feats):
        """
        Args:
            words (LongTensor) [batch_size, seq_len]:
                The word indices.
            feats (LongTensor):
                The feat indices.
                If feat is 'char' or 'bert', the size of feats should be [batch_size, seq_len, fix_len]
                If 'tag', then the size is [batch_size, seq_len].

        Returns:
            s_arc (Tensor): [batch_size, seq_len, seq_len]
                The scores of all possible arcs.
            s_rel (Tensor): [batch_size, seq_len, seq_len, n_labels]
                The scores of all possible labels on each arc.
        """

        batch_size, seq_len = words.shape
        # get the mask and lengths of given batch
        mask = words.ne(self.pad_index)
        ext_words = words
        # set the indices larger than num_embeddings to unk_index
        if hasattr(self, 'pretrained'):
            ext_mask = words.ge(self.word_embed.num_embeddings)
            ext_words = words.masked_fill(ext_mask, self.unk_index)

        # get outputs from embedding layers
        word_embed = self.word_embed(ext_words)
        if hasattr(self, 'pretrained'):
            word_embed += self.pretrained(words)
        feat_embed = self.feat_embed(feats)
        word_embed, feat_embed = self.embed_dropout(word_embed, feat_embed)
        # concatenate the word and feat representations
        embed = torch.cat((word_embed, feat_embed), -1)

        x = pack_padded_sequence(embed, mask.sum(1), True, False)
        x, _ = self.lstm(x)
        x, _ = pad_packed_sequence(x, True, total_length=seq_len)
        x = self.lstm_dropout(x)

        # apply MLPs to the BiLSTM output states
        arc_d = self.mlp_arc_d(x)
        arc_h = self.mlp_arc_h(x)
        rel_d = self.mlp_rel_d(x)
        rel_h = self.mlp_rel_h(x)

        # [batch_size, seq_len, seq_len]
        s_arc = self.arc_attn(arc_d, arc_h)
        # [batch_size, seq_len, seq_len, n_rels]
        s_rel = self.rel_attn(rel_d, rel_h).permute(0, 2, 3, 1)
        # set the scores that exceed the length of each sentence to -inf
        s_arc.masked_fill_(~mask.unsqueeze(1), float('-inf'))

        return s_arc, s_rel

    def loss(self, s_arc, s_rel, arcs, rels, mask):
        """
        Args:
            s_arc (Tensor): [batch_size, seq_len, seq_len]
                The scores of all possible arcs.
            s_rel (Tensor): [batch_size, seq_len, seq_len, n_labels]
                The scores of all possible labels on each arc.
            arcs (LongTensor): [batch_size, seq_len]
                Tensor of gold-standard arcs.
            rels (LongTensor): [batch_size, seq_len]
                Tensor of gold-standard labels.
            mask (BoolTensor): [batch_size, seq_len, seq_len]
                Mask for covering the unpadded tokens.

        Returns:
            loss (Tensor): scalar
                The training loss.
        """

        s_arc, arcs = s_arc[mask], arcs[mask]
        s_rel, rels = s_rel[mask], rels[mask]
        s_rel = s_rel[torch.arange(len(arcs)), arcs]
        arc_loss = self.criterion(s_arc, arcs)
        rel_loss = self.criterion(s_rel, rels)

        return arc_loss + rel_loss

    def decode(self, s_arc, s_rel, mask, tree=False, proj=False):
        """
        Args:
            s_arc (Tensor): [batch_size, seq_len, seq_len]
                The scores of all possible arcs.
            s_rel (Tensor): [batch_size, seq_len, seq_len, n_labels]
                The scores of all possible labels on each arc.
            mask (BoolTensor): [batch_size, seq_len, seq_len]
                Mask for covering the unpadded tokens.
            tree (bool, default: False):
                If True, ensures to output well-formed trees.
            proj (bool, default: False):
                If True, ensures to output projective trees.

        Returns:
            arc_preds (Tensor): [batch_size, seq_len]
                The predicted arcs.
            rel_preds (Tensor): [batch_size, seq_len]
                The predicted labels.
        """

        lens = mask.sum(1)
        # prevent self-loops
        s_arc.diagonal(0, 1, 2).fill_(float('-inf'))
        arc_preds = s_arc.argmax(-1)
        bad = [not CoNLL.istree(seq[1:i+1], proj)
               for i, seq in zip(lens.tolist(), arc_preds.tolist())]
        if tree and any(bad):
            alg = eisner if proj else mst
            arc_preds[bad] = alg(s_arc[bad], mask[bad])
        rel_preds = s_rel.argmax(-1).gather(-1, arc_preds.unsqueeze(-1)).squeeze(-1)

        return arc_preds, rel_preds


class CRFNPDependencyModel(BiaffineDependencyModel):
    """
    The implementation of non-projective CRF Dependency Parser.

    References:
    - Xuezhe Ma and Eduard Hovy (IJCNLP'17)
      Neural Probabilistic Model for Non-projective MST Parsing
      https://www.aclweb.org/anthology/I17-1007/
    - Terry Koo, Amir Globerson, Xavier Carreras and Michael Collins (ACL'07)
      Structured Prediction Models via the Matrix-Tree Theorem
      https://www.aclweb.org/anthology/D07-1015/
    """

    def __init__(self, **kwargs):
        super().__init__(**kwargs)

        self.matrix_tree = MatrixTree()

    def loss(self, s_arc, s_rel, arcs, rels, mask, mbr=True):
        """
        Args:
            s_arc (Tensor): [batch_size, seq_len, seq_len]
                The scores of all possible arcs.
            s_rel (Tensor): [batch_size, seq_len, seq_len, n_labels]
                The scores of all possible labels on each arc.
            arcs (LongTensor): [batch_size, seq_len]
                Tensor of gold-standard arcs.
            rels (LongTensor): [batch_size, seq_len]
                Tensor of gold-standard labels.
            mask (BoolTensor): [batch_size, seq_len, seq_len]
                Mask for covering the unpadded tokens.
            mbr (bool, default: True):
                If True, returns marginals for MBR decoding.

        Returns:
            loss (Tensor): scalar
                The training loss.
            arc_probs (Tensor): [batch_size, seq_len, seq_len]
                Orginal arc scores if mbr is False, marginals otherwise.
        """

        batch_size, seq_len = mask.shape
        arc_loss, arc_probs = self.matrix_tree(s_arc, mask, arcs, mbr)
        s_rel, rels = s_rel[mask], rels[mask]
        s_rel = s_rel[torch.arange(len(rels)), arcs[mask]]
        rel_loss = self.criterion(s_rel, rels)
        loss = arc_loss + rel_loss
        return loss, arc_probs


class CRFDependencyModel(BiaffineDependencyModel):
    """
    The implementation of first-order CRF Dependency Parser.

    References:
    - Yu Zhang, Zhenghua Li and Min Zhang (ACL'20)
      Efficient Second-Order TreeCRF for Neural Dependency Parsing
      https://www.aclweb.org/anthology/2020.acl-main.302/
    """

    def __init__(self, **kwargs):
        super().__init__(**kwargs)

        self.crf = CRFDependency()

    def loss(self, s_arc, s_rel, arcs, rels, mask, mbr=True, partial=False):
        """
        Args:
            s_arc (Tensor): [batch_size, seq_len, seq_len]
                The scores of all possible arcs.
            s_rel (Tensor): [batch_size, seq_len, seq_len, n_labels]
                The scores of all possible labels on each arc.
            arcs (LongTensor): [batch_size, seq_len]
                Tensor of gold-standard arcs.
            rels (LongTensor): [batch_size, seq_len]
                Tensor of gold-standard labels.
            mask (BoolTensor): [batch_size, seq_len, seq_len]
                Mask for covering the unpadded tokens.
            mbr (bool, default: True):
                If True, returns marginals for MBR decoding.
            partial (bool, default: False):
                True denotes the trees are partially annotated.

        Returns:
            loss (Tensor): scalar
                The training loss.
            arc_probs (Tensor): [batch_size, seq_len, seq_len]
                Orginal arc scores if mbr is False, marginals otherwise.
        """

        batch_size, seq_len = mask.shape
        arc_loss, arc_probs = self.crf(s_arc, mask, arcs, mbr, partial)
        # -1 denotes un-annotated arcs
        if partial:
            mask = mask & arcs.ge(0)
        s_rel, rels = s_rel[mask], rels[mask]
        s_rel = s_rel[torch.arange(len(rels)), arcs[mask]]
        rel_loss = self.criterion(s_rel, rels)
        loss = arc_loss + rel_loss
        return loss, arc_probs


class CRF2oDependencyModel(BiaffineDependencyModel):
    """
    The implementation of second-order CRF Dependency Parser.

    References:
    - Yu Zhang, Zhenghua Li and Min Zhang (ACL'20)
      Efficient Second-Order TreeCRF for Neural Dependency Parsing
      https://www.aclweb.org/anthology/2020.acl-main.302/

    Args:
        Remainings required arguments are listed in BiaffineDependencyModel.
        n_lstm_hidden (int, default: 400):
            Dimension of LSTM hidden states.
        lstm_dropout (float, default: .33):
            Dropout ratio of LSTM.
        n_mlp_sib (int, default: 500):
            Sibling MLP size.
        mlp_dropout (float, default: .33):
            Dropout ratio of MLP layers.
    """

    def __init__(self, n_lstm_hidden=400, n_mlp_sib=100, mlp_dropout=.33, **kwargs):
        super().__init__(**kwargs)

        self.mlp_sib_s = MLP(n_in=n_lstm_hidden*2,
                             n_out=n_mlp_sib,
                             dropout=mlp_dropout)
        self.mlp_sib_d = MLP(n_in=n_lstm_hidden*2,
                             n_out=n_mlp_sib,
                             dropout=mlp_dropout)
        self.mlp_sib_h = MLP(n_in=n_lstm_hidden*2,
                             n_out=n_mlp_sib,
                             dropout=mlp_dropout)

        self.sib_attn = Triaffine(n_in=n_mlp_sib,
                                  bias_x=True,
                                  bias_y=True)
        self.crf = CRF2oDependency()

    def forward(self, words, feats):
        """
        Args:
            words (LongTensor) [batch_size, seq_len]:
                The word indices.
            feats (LongTensor):
                The feat indices.
                If feat is 'char' or 'bert', the size of feats should be [batch_size, seq_len, fix_len]
                If 'tag', then the size is [batch_size, seq_len].

        Returns:
            s_arc (Tensor): [batch_size, seq_len, seq_len]
                The scores of all possible arcs.
            s_sib (Tensor): [batch_size, seq_len, seq_len, seq_len]
                The scores of all possible dependent-head-sibling triples.
            s_rel (Tensor): [batch_size, seq_len, seq_len, n_labels]
                The scores of all possible labels on each arc.
        """

        batch_size, seq_len = words.shape
        # get the mask and lengths of given batch
        mask = words.ne(self.pad_index)
        ext_words = words
        # set the indices larger than num_embeddings to unk_index
        if hasattr(self, 'pretrained'):
            ext_mask = words.ge(self.word_embed.num_embeddings)
            ext_words = words.masked_fill(ext_mask, self.unk_index)

        # get outputs from embedding layers
        word_embed = self.word_embed(ext_words)
        if hasattr(self, 'pretrained'):
            word_embed += self.pretrained(words)
        feat_embed = self.feat_embed(feats)
        word_embed, feat_embed = self.embed_dropout(word_embed, feat_embed)
        # concatenate the word and feat representations
        embed = torch.cat((word_embed, feat_embed), -1)

        x = pack_padded_sequence(embed, mask.sum(1), True, False)
        x, _ = self.lstm(x)
        x, _ = pad_packed_sequence(x, True, total_length=seq_len)
        x = self.lstm_dropout(x)

        # apply MLPs to the BiLSTM output states
        arc_d = self.mlp_arc_d(x)
        arc_h = self.mlp_arc_h(x)
        sib_s = self.mlp_sib_s(x)
        sib_d = self.mlp_sib_d(x)
        sib_h = self.mlp_sib_h(x)
        rel_d = self.mlp_rel_d(x)
        rel_h = self.mlp_rel_h(x)

        # [batch_size, seq_len, seq_len]
        s_arc = self.arc_attn(arc_d, arc_h)
        # [batch_size, seq_len, seq_len, seq_len]
        s_sib = self.sib_attn(sib_s, sib_d, sib_h).permute(0, 3, 1, 2)
        # [batch_size, seq_len, seq_len, n_rels]
        s_rel = self.rel_attn(rel_d, rel_h).permute(0, 2, 3, 1)
        # set the scores that exceed the length of each sentence to -inf
        s_arc.masked_fill_(~mask.unsqueeze(1), float('-inf'))

        return s_arc, s_sib, s_rel

    def loss(self, s_arc, s_sib, s_rel, arcs, sibs, rels, mask, mbr=True, partial=False):
        """
        Args:
            s_arc (Tensor): [batch_size, seq_len, seq_len]
                The scores of all possible arcs.
            s_sib (Tensor): [batch_size, seq_len, seq_len, seq_len]
                The scores of all possible dependent-head-sibling triples.
            s_rel (Tensor): [batch_size, seq_len, seq_len, n_labels]
                The scores of all possible labels on each arc.
            arcs (LongTensor): [batch_size, seq_len]
                Tensor of gold-standard arcs.
            sibs (LongTensor): [batch_size, seq_len]
                Tensor of gold-standard siblings.
            rels (LongTensor): [batch_size, seq_len]
                Tensor of gold-standard labels.
            mask (BoolTensor): [batch_size, seq_len, seq_len]
                Mask for covering the unpadded tokens.
            mbr (bool, default: True):
                If True, returns marginals for MBR decoding.
            partial (bool, default: False):
                True denotes the trees are partially annotated.

        Returns:
            loss (Tensor): scalar
                The training loss.
            arc_probs (Tensor): [batch_size, seq_len, seq_len]
                Orginal arc scores if mbr is False, marginals otherwise.
        """

        batch_size, seq_len = mask.shape
        scores, target = (s_arc, s_sib), (arcs, sibs)
        arc_loss, arc_probs = self.crf(scores, mask, target, mbr, partial)
        # -1 denotes un-annotated arcs
        if partial:
            mask = mask & arcs.ge(0)
        s_rel, rels = s_rel[mask], rels[mask]
        s_rel = s_rel[torch.arange(len(rels)), arcs[mask]]
        rel_loss = self.criterion(s_rel, rels)
        loss = arc_loss + rel_loss
        return loss, arc_probs

    def decode(self, s_arc, s_sib, s_rel, mask, tree=False, mbr=True, proj=False):
        """
        Args:
            s_arc (Tensor): [batch_size, seq_len, seq_len]
                The scores of all possible arcs.
            s_sib (Tensor): [batch_size, seq_len, seq_len, seq_len]
                The scores of all possible dependent-head-sibling triples.
            s_rel (Tensor): [batch_size, seq_len, seq_len, n_labels]
                The scores of all possible labels on each arc.
            mask (BoolTensor): [batch_size, seq_len, seq_len]
                Mask for covering the unpadded tokens.
            tree (bool, default: False):
                If True, ensures to output well-formed trees.
            mbr (bool, default: True):
                If True, performs MBR decoding.
            proj (bool, default: False):
                If True, ensures to output projective trees.

        Returns:
            arc_preds (Tensor): [batch_size, seq_len]
                The predicted arcs.
            rel_preds (Tensor): [batch_size, seq_len]
                The predicted labels.
        """

        lens = mask.sum(1)
        # prevent self-loops
        s_arc.diagonal(0, 1, 2).fill_(float('-inf'))
        arc_preds = s_arc.argmax(-1)
        bad = [not CoNLL.istree(seq[1:i+1], proj)
               for i, seq in zip(lens.tolist(), arc_preds.tolist())]
        if tree and any(bad):
            if proj and not mbr:
                arc_preds = eisner2o((s_arc, s_sib), mask)
            else:
                alg = eisner if proj else mst
                arc_preds[bad] = alg(s_arc[bad], mask[bad])
        rel_preds = s_rel.argmax(-1).gather(-1, arc_preds.unsqueeze(-1)).squeeze(-1)

        return arc_preds, rel_preds<|MERGE_RESOLUTION|>--- conflicted
+++ resolved
@@ -95,23 +95,6 @@
 
         self.args = Config().update(locals())
         # the embedding layer
-<<<<<<< HEAD
-        self.word_embed = nn.Embedding(num_embeddings=args.n_words,
-                                       embedding_dim=args.n_embed)
-        if args.feat == 'char':
-            self.feat_embed = CharLSTM(n_chars=args.n_feats,
-                                       n_embed=args.n_char_embed,
-                                       n_out=args.n_feat_embed,
-                                       pad_index=args.feat_pad_index)
-        elif args.feat == 'bert':
-            self.feat_embed = BertEmbedding(model=args.bert,
-                                            n_layers=args.n_bert_layers,
-                                            n_out=args.n_feat_embed,
-                                            pad_index=args.feat_pad_index,
-                                            dropout=args.mix_dropout,
-                                            requires_grad=args.bert_fine_tune)
-            self.args.n_feat_embed = self.feat_embed.n_out
-=======
         self.word_embed = nn.Embedding(num_embeddings=n_words,
                                        embedding_dim=n_embed)
         if feat == 'char':
@@ -129,25 +112,16 @@
         elif feat == 'tag':
             self.feat_embed = nn.Embedding(num_embeddings=n_feats,
                                            embedding_dim=n_feat_embed)
->>>>>>> 16ab6e8d
         else:
             raise RuntimeError("The feat type should be in ['char', 'bert', 'tag'].")
         self.embed_dropout = IndependentDropout(p=embed_dropout)
 
         # the lstm layer
-<<<<<<< HEAD
-        self.lstm = BiLSTM(input_size=args.n_embed+self.args.n_feat_embed,
-                           hidden_size=args.n_lstm_hidden,
-                           num_layers=args.n_lstm_layers,
-                           dropout=args.lstm_dropout)
-        self.lstm_dropout = SharedDropout(p=args.lstm_dropout)
-=======
         self.lstm = BiLSTM(input_size=n_embed+n_feat_embed,
                            hidden_size=n_lstm_hidden,
                            num_layers=n_lstm_layers,
                            dropout=lstm_dropout)
         self.lstm_dropout = SharedDropout(p=lstm_dropout)
->>>>>>> 16ab6e8d
 
         # the MLP layers
         self.mlp_arc_d = MLP(n_in=n_lstm_hidden*2,
